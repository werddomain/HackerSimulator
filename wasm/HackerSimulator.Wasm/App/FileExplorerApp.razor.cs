using System;
using System.Collections.Generic;
using System.Linq;
using System.Threading.Tasks;
using System.Text.Json;
using Microsoft.AspNetCore.Components;
using Microsoft.AspNetCore.Components.Web;
using HackerSimulator.Wasm.Dialogs;
using HackerSimulator.Wasm.Core;
using HackerSimulator.Wasm.Core;
using HackerSimulator.Wasm.Shared;

namespace HackerSimulator.Wasm.Apps
{
    [AppIcon("fa:folder")]
    public partial class FileExplorerApp : Windows.WindowBase
    {
        [Inject] private FileSystemService FS { get; set; } = default!;
        [Inject] private FileTypeService FileTypes { get; set; } = default!;

        private string _path = "/home/user";
        private List<FileSystemService.FileSystemEntry> _entries = new();
        private HashSet<string> Selected { get; } = new();
        private List<string> _history = new();
        private int _historyIndex = -1;
        private (bool cut, List<string> paths)? _clipboard;
        private readonly Dictionary<string, ShortcutData> _shortcuts = new();

        private bool ShowHidden { get; set; }
        private FileListViewMode ViewMode { get; set; } = FileListViewMode.List;

        private bool IsBackDisabled => _historyIndex <= 0;
        private bool IsForwardDisabled => _historyIndex >= _history.Count - 1;

        protected override void OnInitialized()
        {
            base.OnInitialized();
            Title = "File Explorer";
            _history.Add(_path);
            _historyIndex = 0;
            _ = Load();
        }

        private async Task Load()
        {
            var entries = await FS.ReadDirectory(_path);
            _entries = entries
                .Where(e => ShowHidden || !e.Name.StartsWith('.'))
                .OrderBy(e => e.Type)
                .ThenBy(e => e.Name)
                .ToList();

            _shortcuts.Clear();
            foreach (var e in _entries)
            {
                var p = EntryPath(e);
                if (!e.IsDirectory && p.EndsWith(".hlnk", StringComparison.OrdinalIgnoreCase))
                {
                    try
                    {
                        var json = await FS.ReadFile(p);
                        var sc = JsonSerializer.Deserialize<ShortcutData>(json);
                        if (sc != null) _shortcuts[p] = sc;
                    }
                    catch { }
                }
            }

            Selected.Clear();
            StateHasChanged();
        }

        private async Task Navigate(string path)
        {
            _path = FS.ResolvePath(path, _path);
            if (_historyIndex < _history.Count - 1)
                _history.RemoveRange(_historyIndex + 1, _history.Count - _historyIndex - 1);
            if (_history.Count == 0 || _history[^1] != _path)
            {
                _history.Add(_path);
                _historyIndex = _history.Count - 1;
            }
            await Load();
        }

        private Task Up()
        {
            if (_path == "/") return Task.CompletedTask;
            var idx = _path.LastIndexOf('/');
            var parent = idx <= 0 ? "/" : _path[..idx];
            return Navigate(parent);
        }

        private Task Back()
        {
            if (IsBackDisabled) return Task.CompletedTask;
            _historyIndex--;
            return Navigate(_history[_historyIndex]);
        }

        private Task Forward()
        {
            if (IsForwardDisabled) return Task.CompletedTask;
            _historyIndex++;
            return Navigate(_history[_historyIndex]);
        }

        private Task Refresh() => Load();

        private string EntryPath(FileSystemService.FileSystemEntry e)
            => (_path == "/" ? string.Empty : _path) + "/" + e.Name;

        private string GetIcon(FileSystemService.FileSystemEntry e, string path)
        {
<<<<<<< HEAD
            path = EntryPath(e);
=======
>>>>>>> c74367cf
            if (e.IsDirectory) return "📁";
            if (_shortcuts.TryGetValue(path, out var sc) && !string.IsNullOrEmpty(sc.Icon))
                return sc.Icon!;
            if (path.EndsWith(".hlnk", StringComparison.OrdinalIgnoreCase)) return "🔗";
            return FileTypes.GetIcon(path);
        }

        private void Select(FileSystemService.FileSystemEntry entry)
        {
            var path = EntryPath(entry);
            if (Selected.Contains(path))
                Selected.Remove(path);
            else
            {
                Selected.Clear();
                Selected.Add(path);
            }
        }

        private async Task Open(FileSystemService.FileSystemEntry entry)
        {
            var path = EntryPath(entry);
            if (entry.IsDirectory)
            {
                await Navigate(path);
            }
            else if (path.EndsWith(".hlnk", StringComparison.OrdinalIgnoreCase))
            {
                if (!_shortcuts.TryGetValue(path, out var sc))
                {
                    try
                    {
                        var json = await FS.ReadFile(path);
                        sc = JsonSerializer.Deserialize<ShortcutData>(json);
                    }
                    catch { }
                }
                if (sc != null && !string.IsNullOrWhiteSpace(sc.Command))
                {
                    await Shell.Run(sc.Command, sc.Args ?? Array.Empty<string>(), this);
                }
            }
            else
            {
                await Shell.OpenFile(path);
            }
        }

        private async Task NewFile()
        {
            var dialog = new PromptDialog { Message = "File name?" };
            var name = await dialog.ShowDialog(this);
            if (string.IsNullOrWhiteSpace(name)) return;
            await FS.WriteFile((_path == "/" ? string.Empty : _path) + "/" + name, string.Empty);
            await Load();
        }

        private async Task NewFolder()
        {
            var dialog = new PromptDialog { Message = "Folder name?" };
            var name = await dialog.ShowDialog(this);
            if (string.IsNullOrWhiteSpace(name)) return;
            await FS.CreateDirectory((_path == "/" ? string.Empty : _path) + "/" + name);
            await Load();
        }

        private async Task DeleteSelection()
        {
            if (Selected.Count == 0) return;
            var dialog = new MessageBoxDialog { Message = "Delete selected?", ShowCancel = true };
            var ok = await dialog.ShowDialog(this);
            if (ok != true) return;
            foreach (var p in Selected)
                await FS.Remove(p);
            await Load();
        }

        private async Task Rename(FileSystemService.FileSystemEntry entry)
        {
            var oldPath = EntryPath(entry);
            var dialog = new PromptDialog { Message = "New name", DefaultText = entry.Name };
            var newName = await dialog.ShowDialog(this);
            if (string.IsNullOrWhiteSpace(newName) || newName == entry.Name) return;
            var newPath = (_path == "/" ? string.Empty : _path) + "/" + newName;
            await FS.Move(oldPath, newPath);
            await Load();
        }

        private void Copy() { if (Selected.Count > 0) _clipboard = (false, Selected.ToList()); }
        private void Cut() { if (Selected.Count > 0) _clipboard = (true, Selected.ToList()); }

        private async Task Paste()
        {
            if (_clipboard == null) return;
            foreach (var p in _clipboard.Value.paths)
            {
                var name = p.Split('/').Last();
                var dest = (_path == "/" ? string.Empty : _path) + "/" + name;
                if (_clipboard.Value.cut)
                    await FS.Move(p, dest);
                else
                    await FS.Copy(p, dest);
            }
            if (_clipboard.Value.cut) _clipboard = null;
            await Load();
        }

        private async Task ToggleHidden()
        {
            ShowHidden = !ShowHidden;
            await Load();
        }

        private Task SetView(FileListViewMode mode)
        {
            ViewMode = mode;
            return Task.CompletedTask;
        }

        private async Task OnPathKeyDown(KeyboardEventArgs e)
        {
            if (e.Key == "Enter")
                await Navigate(_path);
        }

        private bool _showMenu;
        private double _menuX;
        private double _menuY;
        private FileSystemService.FileSystemEntry? _menuEntry;

        private void ShowContextMenu(MouseEventArgs e, FileSystemService.FileSystemEntry? entry)
        {
            _menuEntry = entry;
            _menuX = e.ClientX;
            _menuY = e.ClientY;
            _showMenu = true;
        }

        private void ShowBackgroundMenu(MouseEventArgs e) => ShowContextMenu(e, null);
        private void HideMenu() => _showMenu = false;

        private Task OnListContextMenu((MouseEventArgs e, FileSystemService.FileSystemEntry? entry) data)
        {
            ShowContextMenu(data.e, data.entry);
            return Task.CompletedTask;
        }

        private async Task ContextAction(string action)
        {
            switch (action)
            {
                case "open" when _menuEntry != null:
                    await Open(_menuEntry);
                    break;
                case "rename" when _menuEntry != null:
                    await Rename(_menuEntry);
                    break;
                case "delete":
                    await DeleteSelection();
                    break;
                case "new-file":
                    await NewFile();
                    break;
                case "new-folder":
                    await NewFolder();
                    break;
                case "copy":
                    Copy();
                    break;
                case "cut":
                    Cut();
                    break;
                case "paste":
                    await Paste();
                    break;
            }
            _showMenu = false;
        }

        private record ShortcutData(string Command, string[]? Args, string? Icon);
    }
}<|MERGE_RESOLUTION|>--- conflicted
+++ resolved
@@ -112,10 +112,9 @@
 
         private string GetIcon(FileSystemService.FileSystemEntry e, string path)
         {
-<<<<<<< HEAD
-            path = EntryPath(e);
-=======
->>>>>>> c74367cf
+
+            //path = EntryPath(e);
+
             if (e.IsDirectory) return "📁";
             if (_shortcuts.TryGetValue(path, out var sc) && !string.IsNullOrEmpty(sc.Icon))
                 return sc.Icon!;
