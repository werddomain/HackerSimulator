--- conflicted
+++ resolved
@@ -14,12 +14,12 @@
             builder.Services.AddSingleton<KernelService>();
             builder.Services.AddSingleton<ShellService>();
             builder.Services.AddSingleton<FileSystemService>();
-<<<<<<< HEAD
+
             builder.Services.AddSingleton<AutoRunService>();
-=======
+
             builder.Services.AddSingleton<NetworkService>();
             builder.Services.AddSingleton<DnsService>();
->>>>>>> 27881604
+
 
             await builder.Build().RunAsync();
         }
