using System;
using System.Threading.Tasks;
using Microsoft.Extensions.DependencyInjection;
using static HackerSimulator.Wasm.Core.AuthService;

namespace HackerSimulator.Wasm.Core
{
    /// <summary>
    /// Runs startup tasks once the UI has rendered for the first time.
    /// </summary>
    public class AutoRunService
    {
        private readonly IServiceProvider _services;
        private bool _started;
        private AuthService? _auth;

        public AutoRunService(IServiceProvider services)
        {
            _services = services;
        }

        /// <summary>
        /// Executes the startup sequence a single time.
        /// </summary>
        public async Task StartAsync()
        {
            if (_started)
                return;

            _started = true;
            var fs = _services.GetRequiredService<FileSystemService>();
            await fs.InitAsync();

<<<<<<< HEAD
            _auth = _services.GetRequiredService<AuthService>();
            await _auth.InitAsync();
            _auth.OnUserLogin += OnUserLogin;
        }

        private Task OnUserLogin(AuthService.UserRecord user)
        {
            // Placeholder for tasks after user login
            return Task.CompletedTask;
=======
            var ft = _services.GetRequiredService<FileTypeService>();
            ft.RegisterFromAttributes();
>>>>>>> fcc41b38
        }
    }
}<|MERGE_RESOLUTION|>--- conflicted
+++ resolved
@@ -30,8 +30,10 @@
             _started = true;
             var fs = _services.GetRequiredService<FileSystemService>();
             await fs.InitAsync();
+ var ft = _services.GetRequiredService<FileTypeService>();
+            ft.RegisterFromAttributes();
+          
 
-<<<<<<< HEAD
             _auth = _services.GetRequiredService<AuthService>();
             await _auth.InitAsync();
             _auth.OnUserLogin += OnUserLogin;
@@ -41,10 +43,7 @@
         {
             // Placeholder for tasks after user login
             return Task.CompletedTask;
-=======
-            var ft = _services.GetRequiredService<FileTypeService>();
-            ft.RegisterFromAttributes();
->>>>>>> fcc41b38
+
         }
     }
 }